---
title: Disabled Features
sort_rank: 10
---

# Disabled Features

Here is a list of features that are disabled by default since they are breaking changes or are considered experimental.
Their behaviour can change in future releases which will be communicated via the [release changelog](https://github.com/prometheus/prometheus/blob/main/CHANGELOG.md).

You can enable them using the `--enable-feature` flag with a comma separated list of features.
They may be enabled by default in future versions.

## `@` Modifier in PromQL

`--enable-feature=promql-at-modifier`

The `@` modifier lets you specify the evaluation time for instant vector selectors,
range vector selectors, and subqueries. More details can be found [here](querying/basics.md#modifier).

<<<<<<< HEAD
## Remote Write Receiver
=======
## Negative offset in PromQL

This negative offset is disabled by default since it breaks the invariant
that PromQL does not look ahead of the evaluation time for samples.

`--enable-feature=promql-negative-offset`

In contrast to the positive offset modifier, the negative offset modifier lets
one shift a vector into the future.  An example in which one may want to use a
negative offset is reviewing past data and making temporal comparisons with
more recent data.

More details can be found [here](querying/basics.md#offset-modifier).

## Remote Write Receiver
>>>>>>> f690b811

`--enable-feature=remote-write-receiver`

The remote write receiver allows Prometheus to accept remote write requests from other Prometheus servers. More details can be found [here](storage.md#overview).

## In-memory Exemplar Storage

`--enable-feature=exemplar-storage`

This feature stores the exemplars exposed via [OpenMetrics format](https://github.com/OpenObservability/OpenMetrics/blob/master/specification/OpenMetrics.md#exemplars-1) into a circular queue in the memory. Use `--storage.exemplars.exemplars-limit` to set the limit on number of exemplars.
More details on querying exemplars can be found [here](querying/api.md#querying-exemplars).<|MERGE_RESOLUTION|>--- conflicted
+++ resolved
@@ -18,9 +18,6 @@
 The `@` modifier lets you specify the evaluation time for instant vector selectors,
 range vector selectors, and subqueries. More details can be found [here](querying/basics.md#modifier).
 
-<<<<<<< HEAD
-## Remote Write Receiver
-=======
 ## Negative offset in PromQL
 
 This negative offset is disabled by default since it breaks the invariant
@@ -36,7 +33,6 @@
 More details can be found [here](querying/basics.md#offset-modifier).
 
 ## Remote Write Receiver
->>>>>>> f690b811
 
 `--enable-feature=remote-write-receiver`
 
