--- conflicted
+++ resolved
@@ -463,13 +463,7 @@
 		for p, v := range test.params {
 			ctx = route.WithParam(ctx, p, v)
 		}
-<<<<<<< HEAD
-		api.context = func(r *http.Request) context.Context {
-			return ctx
-		}
 		t.Logf("run query %q", test.query.Encode())
-=======
->>>>>>> 1c725248
 
 		req, err := http.NewRequest("ANY", fmt.Sprintf("http://example.com?%s", test.query.Encode()), nil)
 		if err != nil {
